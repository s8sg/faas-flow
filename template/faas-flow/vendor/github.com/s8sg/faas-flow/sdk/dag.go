package sdk

import (
	"fmt"
)

var (
	// ERR_CYCLIC denotes that dag has a cycle
	ERR_CYCLIC = fmt.Errorf("dag has cyclic dependency")
	// ERR_DUPLICATE_EDGE denotes that a dag edge is duplicate
	ERR_DUPLICATE_EDGE = fmt.Errorf("edge redefined")
	// ERR_DUPLICATE_VERTEX denotes that a dag edge is duplicate
	ERR_DUPLICATE_VERTEX = fmt.Errorf("vertex redefined")
	// ERR_MULTIPLE_START denotes that a dag has more than one start point
	ERR_MULTIPLE_START = fmt.Errorf("only one start vertex is allowed")
	// ERR_RECURSIVE_DEP denotes that dag has a recursive dependecy
	ERR_RECURSIVE_DEP = fmt.Errorf("dag has recursive dependency")
	// Default forwarder
	DefaultForwarder = func(data []byte) []byte { return data }
)

// Aggregator defintion for the data agregator of nodes
type Aggregator func(map[string][]byte) ([]byte, error)

// Forwarder defintion for the data forwarder of nodes
type Forwarder func([]byte) []byte

// ForEach definition for the foreach function
type ForEach func([]byte) map[string][]byte

// Condition definition for the condition function
type Condition func([]byte) []string

// Dag The whole dag
type Dag struct {
	Id    string
	nodes map[string]*Node // the nodes in a dag

	parentNode *Node // In case the dag is a sub dag the node reference

	initialNode *Node // The start of a valid dag
	endNode     *Node // The end of a valid dag

	executionFlow bool // Flag to denote if none data dependency

	nodeIndex int // NodeIndex
}

// Node The vertex
type Node struct {
	Id    string // The id of the vertex
	index int    // The index of the vertex

	// Execution modes ([]operation / Dag)
	subDag          *Dag            // Subdag
	conditionalDags map[string]*Dag // Conditional subdags
	operations      []*Operation    // The list of operations

	dynamic       bool                 // Denotes if the node is dynamic
	aggregator    Aggregator           // The aggregator aggregates multiple inputs to a node into one
	foreach       ForEach              // If specified foreach allows to execute the vertex in parralel
	condition     Condition            // If specified condition allows to execute only selected subdag
	subAggregator Aggregator           // Aggregates foreach/condition outputs into one
	forwarder     map[string]Forwarder // The forwarder handle forwarding output to a children

	parentDag *Dag    // The reference of the dag this node part of
	indegree  int     // The vertex dag indegree
	outdegree int     // The vertex dag outdegree
	children  []*Node // The children of the vertex
	dependsOn []*Node // The parents of the vertex

	next []*Node
	prev []*Node
}

// NewDag Creates a Dag
func NewDag() *Dag {
	this := new(Dag)
	this.nodes = make(map[string]*Node)
	this.Id = "0"
	this.executionFlow = true
	return this
}

// Append appends another dag into an existing dag
// Its a way to define and reuse subdags
// append causes disconnected dag which must be linked with edge in order to execute
func (this *Dag) Append(dag *Dag) error {
	for nodeId, node := range dag.nodes {
		_, duplicate := this.nodes[nodeId]
		if duplicate {
			return ERR_DUPLICATE_VERTEX
		}
		// add the node
		this.nodes[nodeId] = node
	}
	return nil
}

// AddVertex create a vertex with id and operations
func (this *Dag) AddVertex(id string, operations []*Operation) *Node {

	node := &Node{Id: id, operations: operations, index: this.nodeIndex + 1}
	node.forwarder = make(map[string]Forwarder, 0)
	node.parentDag = this
	this.nodeIndex = this.nodeIndex + 1
	this.nodes[id] = node
	return node
}

// AddEdge add a directed edge as (from)->(to)
// If vertex doesn't exists creates them
func (this *Dag) AddEdge(from, to string) error {
	fromNode := this.nodes[from]
	if fromNode == nil {
		fromNode = this.AddVertex(from, []*Operation{})
	}
	toNode := this.nodes[to]
	if toNode == nil {
		toNode = this.AddVertex(to, []*Operation{})
	}

	// CHeck if duplicate (TODO: Check if one way check is enough)
	if toNode.inSlice(fromNode.children) || fromNode.inSlice(toNode.dependsOn) {
		return ERR_DUPLICATE_EDGE
	}

	// Check if cyclic dependency (TODO: Check if one way check if enough)
	if fromNode.inSlice(toNode.next) || toNode.inSlice(fromNode.prev) {
		return ERR_CYCLIC
	}

	// Update references recursively
	fromNode.next = append(fromNode.next, toNode)
	fromNode.next = append(fromNode.next, toNode.next...)
	for _, b := range fromNode.prev {
		b.next = append(b.next, toNode)
		b.next = append(b.next, toNode.next...)
	}

	// Update references recursively
	toNode.prev = append(toNode.prev, fromNode)
	toNode.prev = append(toNode.prev, fromNode.prev...)
	for _, b := range toNode.next {
		b.prev = append(b.prev, fromNode)
		b.prev = append(b.prev, fromNode.prev...)
	}

	fromNode.children = append(fromNode.children, toNode)
	toNode.dependsOn = append(toNode.dependsOn, fromNode)
	toNode.indegree++
	fromNode.outdegree++

	// Add default forwarder for from node
	fromNode.AddForwarder(to, DefaultForwarder)

	return nil
}

// GetNode get a node by Id
func (this *Dag) GetNode(id string) *Node {
	return this.nodes[id]
}

// GetParentNode returns parent node for a subdag
func (this *Dag) GetParentNode() *Node {
	return this.parentNode
}

// GetInitialNode gets the initial node
func (this *Dag) GetInitialNode() *Node {
	return this.initialNode
}

// GetEndNode gets the end node
func (this *Dag) GetEndNode() *Node {
	return this.endNode
}

// Validate validates a dag and all subdag as per faas-flow dag requirments
<<<<<<< HEAD
// A validated graph has only one initialNode and EndNode
=======
// A validated graph has only one initialNode and one EndNode set
// if a graph has more than one endnode, a seperate endnode gets added
>>>>>>> cacd1ee4
func (this *Dag) Validate() error {
	initialNodeCount := 0
	var endNodes []*Node

	for _, b := range this.nodes {
		if b.indegree == 0 {
			initialNodeCount = initialNodeCount + 1
			this.initialNode = b
		}
		if b.outdegree == 0 {
			endNodes = append(endNodes, b)
		}
		if b.subDag != nil {
			err := b.subDag.Validate()
			if err != nil {
				return err
			}
			// Set if Subdag doesn't have and data edge
			this.executionFlow = b.subDag.executionFlow
		}
		for _, cdag := range b.conditionalDags {
			err := cdag.Validate()
			if err != nil {
				return err
			}
		}
	}

	if initialNodeCount > 1 {
		return ERR_MULTIPLE_START
	}
	if len(endNodes) > 1 {
		endNodeId := fmt.Sprintf("end-%s", this.Id)
		modifier := CreateModifier(BLANK_MODIFIER)
		endNode := this.AddVertex(endNodeId, []*Operation{modifier})
		for _, b := range endNodes {
			// Create a edge
			this.AddEdge(b.Id, endNodeId)
			// mark the edge as execution dependency
			b.AddForwarder(endNodeId, nil)
		}
		this.endNode = endNode
	} else {
		this.endNode = endNodes[0]
	}
	return nil
}

// GetNodes returns a list of nodes (including subdags) belong to the dag
// nodes are represented as <dagId>-<node>
func (this *Dag) GetNodes() []string {
	var nodes []string
	for _, b := range this.nodes {
		nodeId := this.Id + "-" + b.Id
		nodes = append(nodes, nodeId)
		// excludes the dynamic subdag
		if b.dynamic {
			continue
		}
		if b.subDag != nil {
			subDagNodes := b.subDag.GetNodes()
			nodes = append(nodes, subDagNodes...)
		}
	}
	return nodes
}

// IsExecutionFlow check if a dag doesn't use intermediate data
func (this *Dag) IsExecutionFlow() bool {
	return this.executionFlow
}

// inSlice check if a node belongs in a slice
func (this *Node) inSlice(list []*Node) bool {
	for _, b := range list {
		if b.Id == this.Id {
			return true
		}
	}
	return false
}

// Children get all children node for a node
func (this *Node) Children() []*Node {
	return this.children
}

// Dependency get all dependency node for a node
func (this *Node) Dependency() []*Node {
	return this.dependsOn
}

// Value provides the ordered list of functions for a node
func (this *Node) Operations() []*Operation {
	return this.operations
}

// Indegree returns the no of input in a node
func (this *Node) Indegree() int {
	return this.indegree
}

// Outdegree returns the no of output in a node
func (this *Node) Outdegree() int {
	return this.outdegree
}

// SubDag returns the subdag added in a node
func (this *Node) SubDag() *Dag {
	return this.subDag
}

// Dynamic checks if the node is dynamic
func (this *Node) Dynamic() bool {
	return this.dynamic
}

// ParentDag returns the parent dag of the node
func (this *Node) ParentDag() *Dag {
	return this.parentDag
}

// AddOperation adds an operation
func (this *Node) AddOperation(operation *Operation) {
	this.operations = append(this.operations, operation)
}

// AddAggregator add a aggregator to a node
func (this *Node) AddAggregator(aggregator Aggregator) {
	this.aggregator = aggregator
}

// AddForEach add a aggregator to a node
func (this *Node) AddForEach(foreach ForEach) {
	this.foreach = foreach
	this.dynamic = true
}

// AddCondition add a condition to a node
func (this *Node) AddCondition(condition Condition) {
	this.condition = condition
	this.dynamic = true
}

// AddSubAggregator add a foreach aggregator to a node
func (this *Node) AddSubAggregator(aggregator Aggregator) {
	this.subAggregator = aggregator
}

// AddForwarder adds a forwarder for a specific children
func (this *Node) AddForwarder(children string, forwarder Forwarder) {
	this.forwarder[children] = forwarder
	if forwarder != nil {
		this.parentDag.executionFlow = false
	}
}

// AddSubDag adds a subdag to the node
func (this *Node) AddSubDag(subDag *Dag) error {
	// Sub dags parent dag
	parentDag := this.parentDag
	// Continue till there is no parent dag
	for parentDag != nil {
		// check if recursive inclusion
		if parentDag == subDag {
			return ERR_RECURSIVE_DEP
		}
		// Check if the parent dag is a subdag and has a parent node
		parentNode := parentDag.parentNode
		if parentNode != nil {
			// If a subdag, move to the parent dag
			parentDag = parentNode.parentDag
			continue
		}
		break
	}
	// Set the subdag in the node
	this.subDag = subDag
	// Set the node the subdag belongs to
	subDag.parentNode = this

	if this.parentDag.Id != "0" {
		// Dag Id : <parent-dag-id>-<parent-node-index>
		subDag.Id = fmt.Sprintf("%s.%d", this.parentDag.Id, this.index)
	} else {
		// Dag Id : <parent-dag-id>-<parent-node-index>
		subDag.Id = fmt.Sprintf("%d", this.index)
	}

	return nil
}

// AddConditionalDag adds conditional dag to node
func (this *Node) AddConditionalDag(condition string, dag *Dag) error {
	// Sub dags parent dag
	parentDag := this.parentDag
	// Continue till there is no parent dag
	for parentDag != nil {
		// check if recursive inclusion
		if parentDag == dag {
			return ERR_RECURSIVE_DEP
		}
		// Check if the parent dag is a subdag and has a parent node
		parentNode := parentDag.parentNode
		if parentNode != nil {
			// If a subdag, move to the parent dag
			parentDag = parentNode.parentDag
			continue
		}
		break
	}
	// Set the conditional subdag in the node
	if this.conditionalDags == nil {
		this.conditionalDags = make(map[string]*Dag)
	}
	this.conditionalDags[condition] = dag
	// Set the node the subdag belongs to
	dag.parentNode = this

	if this.parentDag.Id != "0" {
		// Dag Id : <parent-dag-id>-<parent-node-index>
		dag.Id = fmt.Sprintf("%s.%d.%s", this.parentDag.Id, this.index, condition)
	} else {
		// Dag Id : <parent-dag-id>-<parent-node-index>
		dag.Id = fmt.Sprintf("%d.%s", this.index, condition)
	}

	return nil
}

// GetAggregator get a aggregator from a node
func (this *Node) GetAggregator() Aggregator {
	return this.aggregator
}

// GetForwarder gets a forwarder for a children
func (this *Node) GetForwarder(children string) Forwarder {
	return this.forwarder[children]
}

<<<<<<< HEAD
// GetSubAggregator gets the subaggregator for condition and foreach
func (this *Node) GetSubAggregator() Aggregator {
	return this.subAggregator
}

// GetCondition get the condition function
func (this *Node) GetCondition() Condition {
	return this.condition
}

// GetForEach get the foreach function
func (this *Node) GetForEach() ForEach {
	return this.foreach
}

// GetConditionalDag get the sundag for a specific condition
func (this *Node) GetConditionalDag(condition string) *Dag {
	if this.conditionalDags == nil {
		return nil
	}
	return this.conditionalDags[condition]
=======
// GetUniqueId returns a quique ID of node throughout the DAG
func (this *Node) GetUniqueId() string {
	return fmt.Sprintf("%s.%d.%s", this.parentDag.Id, this.index, this.Id)
>>>>>>> cacd1ee4
}<|MERGE_RESOLUTION|>--- conflicted
+++ resolved
@@ -178,12 +178,8 @@
 }
 
 // Validate validates a dag and all subdag as per faas-flow dag requirments
-<<<<<<< HEAD
-// A validated graph has only one initialNode and EndNode
-=======
 // A validated graph has only one initialNode and one EndNode set
 // if a graph has more than one endnode, a seperate endnode gets added
->>>>>>> cacd1ee4
 func (this *Dag) Validate() error {
 	initialNodeCount := 0
 	var endNodes []*Node
@@ -233,18 +229,22 @@
 }
 
 // GetNodes returns a list of nodes (including subdags) belong to the dag
-// nodes are represented as <dagId>-<node>
-func (this *Dag) GetNodes() []string {
+func (this *Dag) GetNodes(dynamicOption string) []string {
 	var nodes []string
 	for _, b := range this.nodes {
-		nodeId := this.Id + "-" + b.Id
+		nodeId := ""
+		if dynamicOption == "" {
+			nodeId = b.GetUniqueId()
+		} else {
+			nodeId = b.GetUniqueId() + "-" + dynamicOption
+		}
 		nodes = append(nodes, nodeId)
 		// excludes the dynamic subdag
 		if b.dynamic {
 			continue
 		}
 		if b.subDag != nil {
-			subDagNodes := b.subDag.GetNodes()
+			subDagNodes := b.subDag.GetNodes(dynamicOption)
 			nodes = append(nodes, subDagNodes...)
 		}
 	}
@@ -424,7 +424,6 @@
 	return this.forwarder[children]
 }
 
-<<<<<<< HEAD
 // GetSubAggregator gets the subaggregator for condition and foreach
 func (this *Node) GetSubAggregator() Aggregator {
 	return this.subAggregator
@@ -446,9 +445,9 @@
 		return nil
 	}
 	return this.conditionalDags[condition]
-=======
+}
+
 // GetUniqueId returns a quique ID of node throughout the DAG
 func (this *Node) GetUniqueId() string {
 	return fmt.Sprintf("%s.%d.%s", this.parentDag.Id, this.index, this.Id)
->>>>>>> cacd1ee4
 }