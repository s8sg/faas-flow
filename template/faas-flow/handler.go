package main

import (
	"bytes"
	"encoding/hex"
	"fmt"
	hmac "github.com/alexellis/hmac"
	"github.com/rs/xid"
	faasflow "github.com/s8sg/faas-flow"
	sdk "github.com/s8sg/faas-flow/sdk"
	"handler/function"
	"io/ioutil"
	"log"
	"net/http"
	"net/url"
	"os"
	"path"
	"strings"
)

const (
	// A signature of SHA265 equivalent of "github.com/s8sg/faas-flow"
	defaultHmacKey = "71F1D3011F8E6160813B4997BA29856744375A7F26D427D491E1CCABD4627E7C"
)

var (
	// flowName the name of the flow
	flowName = ""
)

type flowHandler struct {
	flow        *faasflow.Workflow // the faasflow
	id          string             // the request id
	query       string             // the query string by user
	asyncUrl    string             // the async URL of the flow
	pipelineDef []byte             // the pipeline definition
	partial     bool               // denotes the flow is in partial execution state
	finished    bool               // denots the flow has finished execution

	stateStore faasflow.StateStore // the state store
	dataStore  faasflow.DataStore  // the data store
}

// buildURL builds openfaas function execution url for the flow
func buildURL(gateway, rpath, flow string) string {
	u, _ := url.Parse(gateway)
	u.Path = path.Join(u.Path, rpath+"/"+flow)
	return u.String()
}

// newWorkflowHandler creates a new flow handler object
func newWorkflowHandler(gateway string, name string, id string,
	query string, dataStore faasflow.DataStore) *flowHandler {

	fhandler := &flowHandler{}

	flow := faasflow.NewFaasflow(name)

	fhandler.flow = flow

	fhandler.asyncUrl = buildURL(gateway, "async-function", name)

	fhandler.id = id
	fhandler.query = query
	fhandler.dataStore = dataStore

	return fhandler
}

// readSecret reads a secret from /var/openfaas/secrets or from
// env-var 'secret_mount_path' if set.
func readSecret(key string) (string, error) {
	basePath := "/var/openfaas/secrets/"
	if len(os.Getenv("secret_mount_path")) > 0 {
		basePath = os.Getenv("secret_mount_path")
	}

	readPath := path.Join(basePath, key)
	secretBytes, readErr := ioutil.ReadFile(readPath)
	if readErr != nil {
		return "", fmt.Errorf("unable to read secret: %s, error: %s", readPath, readErr)
	}
	val := strings.TrimSpace(string(secretBytes))
	return val, nil
}

// getGateway return the gateway address from env
func getGateway() string {
	gateway := os.Getenv("gateway")
	if gateway == "" {
		gateway = "gateway:8080"
	}
	return gateway
}

// hmacEnabled check if hmac is enabled
// hmac is enabled by default
func hmacEnabled() bool {
	status := true
	hmacStatus := os.Getenv("enable_hmac")
	if strings.ToUpper(hmacStatus) == "FALSE" {
		status = false
	}
	return status
}

// verifyRequest check if request need to be verified
// request verification is disabled by default
func verifyRequest() bool {
	status := false
	verifyStatus := os.Getenv("verify_request")
	if strings.ToUpper(verifyStatus) == "TRUE" {
		status = true
	}
	return status
}

// getHmacKey returns the value of hmac secret key faasflow-hmac-secret
// if the key is not provided it uses default hamc key
func getHmacKey() string {
	key, keyErr := readSecret("faasflow-hmac-secret")
	if keyErr != nil {
		log.Printf("Failed to load faasflow-hmac-secret using default")
		key = defaultHmacKey
	}
	return key
}

// getWorkflowName returns the flow name from env
func getWorkflowName() string {
	return os.Getenv("workflow_name")
}

// useIntermediateStorage check if IntermidiateStorage is enabled
func useIntermediateStorage() bool {
	storage := os.Getenv("intermediate_storage")
	if strings.ToUpper(storage) == "TRUE" {
		return true
	}
	return false
}

// getPipeline returns the underline flow.pipeline object
func (fhandler *flowHandler) getPipeline() *sdk.Pipeline {
	return fhandler.flow.GetPipeline()
}

// makeQueryStringFromParam create query string from provided query
func makeQueryStringFromParam(params map[string][]string) string {
	if params == nil {
		return ""
	}
	result := ""
	for key, array := range params {
		for _, value := range array {
			keyVal := fmt.Sprintf("%s-%s", key, value)
			if result == "" {
				result = "?" + keyVal
			} else {
				result = result + "&" + keyVal
			}
		}
	}
	return result
}

// buildFunctionRequest build upstream request for function
func buildFunctionRequest(function string, data []byte, params map[string][]string, headers map[string]string) *http.Request {
	url := "http://" + function + ":8080"
	queryString := makeQueryStringFromParam(params)
	if queryString != "" {
		url = url + queryString
	}

	var method string

	if method, ok := headers["method"]; !ok {
		method = os.Getenv("default-method")
		if method == "" {
			method = "POST"
		}
	}

	httpreq, _ := http.NewRequest(method, url, bytes.NewBuffer(data))

	for key, value := range headers {
		httpreq.Header.Set(key, value)
	}

	return httpreq
}

// buildCallbackRequest build upstream request for callback
func buildCallbackRequest(callbackUrl string, data []byte, params map[string][]string, headers map[string]string) *http.Request {
	url := callbackUrl
	queryString := makeQueryStringFromParam(params)
	if queryString != "" {
		url = url + queryString
	}

	var method string

	if method, ok := headers["method"]; !ok {
		method = os.Getenv("default-method")
		if method == "" {
			method = "POST"
		}
	}

	httpreq, _ := http.NewRequest(method, url, bytes.NewBuffer(data))

	for key, value := range headers {
		httpreq.Header.Set(key, value)
	}

	return httpreq
}

// createContext create a context from request handler
func createContext(fhandler *flowHandler) *faasflow.Context {
	// TODO: Provide Context
	context := faasflow.CreateContext(fhandler.id, "",
		flowName, fhandler.dataStore)
	context.Query, _ = url.ParseQuery(fhandler.query)

	return context
}

// buildWorkflow builds a flow and context from raw request or partial completed request
func buildWorkflow(data []byte) (fhandler *flowHandler, requestData []byte) {

	requestId := ""
	var validateErr error

	if hmacEnabled() {
		digest := os.Getenv("Http_X_Hub_Signature")
		key := getHmacKey()
		if len(digest) > 0 {
			validateErr = hmac.Validate(data, digest, key)
		} else {
			validateErr = fmt.Errorf("Http_X_Hub_Signature is not set")
		}
	}

	// decode the request to find if flow definition exists
	request, err := decodeRequest(data)
	switch {
	case err != nil:
		// New Request
		if verifyRequest() {
			if validateErr != nil {
				log.Fatalf("Failed to verify incoming request with Hmac, %v",
					validateErr.Error())
			} else {
				log.Printf("Incoming request verified successfully")
			}

		}

		// Generate request Id
		requestId = xid.New().String()
		log.Printf("[Request `%s`] Created", requestId)

		// create flow properties
		query := os.Getenv("Http_Query")
		dataStore := createDataStore()

		// Create fhandler
		fhandler = newWorkflowHandler("http://"+getGateway(), flowName,
			requestId, query, dataStore)

		// set request data
		requestData = data

		// Mark partial request
		fhandler.partial = false

		// trace req - mark as start of req
		startReqSpan(requestId)
	default:
		// Partial Request
		// Get the request ID
		requestId = request.getID()
		log.Printf("[Request `%s`] Received", requestId)

		if hmacEnabled() {
			if validateErr != nil {
				log.Fatalf("[Request `%s`] Invalid Hmac, %v",
					requestId, validateErr.Error())
			} else {
				log.Printf("[Request `%s`] Valid Hmac", requestId)
			}
		}

		// get flow properties
		executionState := request.getExecutionState()
		query := request.getQuery()
		dataStore := retriveDataStore(request.getContextStore())

		// Create flow and apply execution state
		fhandler = newWorkflowHandler("http://"+getGateway(), flowName,
			requestId, query, dataStore)
		fhandler.getPipeline().ApplyState(executionState)

		// set request data
		requestData = request.getData()

		// Mark partial request
		fhandler.partial = true

		// Continue request span
		continueReqSpan(requestId)
	}

	return
}

// executeFunction executes a function call
func executeFunction(pipeline *sdk.Pipeline, operation *sdk.Operation, data []byte) ([]byte, error) {
	var err error
	var result []byte

	name := operation.Function
	params := operation.GetParams()
	headers := operation.GetHeaders()

	httpreq := buildFunctionRequest(name, data, params, headers)

	client := &http.Client{}
	resp, err := client.Do(httpreq)
	if err != nil {
		return []byte{}, err
	}

	if operation.OnResphandler != nil {
		result, err = operation.OnResphandler(resp)
	} else {
		if resp.StatusCode < 200 || resp.StatusCode > 299 {
			result, _ = ioutil.ReadAll(resp.Body)
			return result, err
		}

		result, err = ioutil.ReadAll(resp.Body)
		if err != nil {
			return result, err
		}
	}

	return result, err
}

// executeCallback executes a callback
func executeCallback(pipeline *sdk.Pipeline, operation *sdk.Operation, data []byte) error {
	var err error

	cburl := operation.CallbackUrl
	params := operation.GetParams()
	headers := operation.GetHeaders()

	httpreq := buildCallbackRequest(cburl, data, params, headers)

	client := &http.Client{}
	resp, err := client.Do(httpreq)
	cbresult, _ := ioutil.ReadAll(resp.Body)
	if err != nil {
		err := fmt.Errorf("%v:%s", err, string(cbresult))
		return err
	}
	if resp.StatusCode < 200 || resp.StatusCode > 299 {
		err := fmt.Errorf("%v:%s", err, string(cbresult))
		return err
	}
	return nil

}

// execute executes a node on a faas-flow dag
func execute(fhandler *flowHandler, request []byte) ([]byte, error) {
	var result []byte
	var err error
	dynamic := false

	pipeline := fhandler.getPipeline()

	currentNode, currentDag := pipeline.GetCurrentNodeDag()

	// recurse to the subdag
	for true {
		if currentNode.Dynamic() {
			return request, nil
		}
		subdag := currentNode.SubDag()
		if subdag == nil {
			break
		}
		currentDag = subdag
		currentNode = currentDag.GetInitialNode()
		pipeline.UpdatePipelineExecutionPosition(sdk.DEPTH_INCREMENT, currentNode.Id)
	}

	log.Printf("[Request `%s`] Executing node %s", fhandler.id, currentNode.Id)

	// trace node - mark as start of node
<<<<<<< HEAD
	// TODO: make Id same as of in dot graph
	startNodeSpan(currentNode.Id, fhandler.id)
=======
	startNodeSpan(currentNode.GetUniqueId(), fhandler.id)
>>>>>>> cacd1ee4

	// Execute all operation
	for _, operation := range currentNode.Operations() {

		switch {
		// If function
		case operation.Function != "":
			log.Printf("[Request `%s`] Executing function `%s`",
				fhandler.id, operation.Function)
			if result == nil {
				result, err = executeFunction(pipeline, operation, request)
			} else {
				result, err = executeFunction(pipeline, operation, result)
			}
			if err != nil {
				err = fmt.Errorf("Node(%s), Function(%s), error: function execution failed, %v",
					currentNode.Id, operation.Function, err)
				if operation.FailureHandler != nil {
					err = operation.FailureHandler(err)
				}
				if err != nil {
					stopNodeSpan(currentNode.GetUniqueId())
					return nil, err
				}
			}
		// If callback
		case operation.CallbackUrl != "":
			log.Printf("[Request `%s`] Executing callback `%s`",
				fhandler.id, operation.CallbackUrl)
			if result == nil {
				err = executeCallback(pipeline, operation, request)
			} else {
				err = executeCallback(pipeline, operation, result)
			}
			if err != nil {
				err = fmt.Errorf("Node(%s), Callback(%s), error: callback failed, %v",
					currentNode.Id, operation.CallbackUrl, err)
				if operation.FailureHandler != nil {
					err = operation.FailureHandler(err)
				}
				if err != nil {
					stopNodeSpan(currentNode.GetUniqueId())
					return nil, err
				}
			}

		// If modifier
		default:
			log.Printf("[Request `%s`] Executing modifier", fhandler.id)
			if result == nil {
				result, err = operation.Mod(request)
			} else {
				result, err = operation.Mod(result)
			}
			if err != nil {
				stopNodeSpan(currentNode.GetUniqueId())
				err = fmt.Errorf("Node(%s), error: Failed at modifier, %v",
					currentNode.Id, err)
				return nil, err
			}
			if result == nil {
				result = []byte("")
			}
		}
	}

	log.Printf("[Request `%s`] Node %s completed successfully", fhandler.id, currentNode.Id)

	// trace node - mark as end of node
	stopNodeSpan(currentNode.GetUniqueId())

	return result, nil
}

// forwardAsync forward async request to faasflow
func forwardAsync(fhandler *flowHandler, currentNodeId string, result []byte) ([]byte, error) {
	var hash []byte
	store := make(map[string]string)

	// get pipeline
	pipeline := fhandler.getPipeline()

	// Get pipeline state
	pipelineState := pipeline.GetState()

	defaultStore, ok := fhandler.dataStore.(*requestEmbedDataStore)
	if ok {
		store = defaultStore.store
	}

	// Build request
	uprequest := buildRequest(fhandler.id, string(pipelineState), fhandler.query, result, store)

	// Make request data
	data, _ := uprequest.encode()

	// Check if HMAC used
	if hmacEnabled() {
		key := getHmacKey()
		hash = hmac.Sign(data, []byte(key))
	}

	// build url for calling the flow in async
	httpreq, _ := http.NewRequest(http.MethodPost, fhandler.asyncUrl, bytes.NewReader(data))
	httpreq.Header.Add("Accept", "application/json")
	httpreq.Header.Add("Content-Type", "application/json")

	// If hmac is enabled set digest
	if hmacEnabled() {
		httpreq.Header.Add("X-Hub-Signature", "sha1="+hex.EncodeToString(hash))
	}

	// extend req span for async call (TODO : Get the value)
	extendReqSpan(currentNodeId, fhandler.asyncUrl, httpreq)

	client := &http.Client{}
	res, resErr := client.Do(httpreq)
	resdata, _ := ioutil.ReadAll(res.Body)
	if resErr != nil {
		return resdata, resErr
	}

	if res.StatusCode != http.StatusOK && res.StatusCode != http.StatusAccepted {
		return resdata, fmt.Errorf(res.Status)
	}
	return resdata, nil
}

// handleResponse Handle request Response for a faasflow perform response/asyncforward
func handleResponse(fhandler *flowHandler, context *faasflow.Context, result []byte) ([]byte, error) {
	var currentNode *sdk.Node
	var currentDag *sdk.Dag
	var nextNodes []*sdk.Node

	// get pipeline
	pipeline := fhandler.getPipeline()

	// Check if pipeline is active
	if pipeline.PipelineType == sdk.TYPE_DAG && !isActive(fhandler) {
		return []byte(""), fmt.Errorf("flow has been terminated")
	}

	currentNode, currentDag = pipeline.GetCurrentNodeDag()

	currentNodeUniqueId := currentNode.GetUniqueId()

	// Check if the pipeline has completed excution return
	// else change depth and continue executing
	for true {
		if currentNode.Dynamic() {
			break
		}
		// Get the next nodes
		nextNodes = currentNode.Children()
		// If no nodes left
		if nextNodes == nil {
			// If depth 0 then pipeline has finished
			if pipeline.ExecutionDepth == 0 {
				fhandler.finished = true
				// TODO: Return empty for multinode
				return result, nil
			} else {
				// Update position to upper depth
				currentNode = currentDag.GetParentNode()
				currentDag = currentNode.ParentDag()
				pipeline.UpdatePipelineExecutionPosition(sdk.DEPTH_DECREMENT, currentNode.Id)
				continue
			}
		}
		break
	}

	for _, node := range nextNodes {

		// subresults and subdags
		subresults := make(map[string][]byte)
		subdags := make(map[string]*sdk.Dag)

		// Check if its a dynamic dag
		if node.Dynamic() {
			condition := currentNode.GetCondition()
			foreach := currentNode.GetForEach()
			dependencyCount := 0
			switch {
			case condition != nil:
				conditions := condition(result)
				for _, conditionKey := range conditions {
					subresults[conditionKey] = result
					subdags[conditionKey] = currentNode.GetConditionalDag(conditionKey)
					dependencyCount = dependencyCount + 1
				}
			case foreach != nil:
				foreachResults := foreach(result)
				subresults = foreachResults
				for foreachKey, foreachResult := range foreachResults {
					subdags[foreachKey] = currentNode.SubDag()
					dependencyCount = dependencyCount + 1
				}
			}

			for dynamicId, subdag := range subdags {
				subresult := subresults[dynamicId]
				subNode = subdag.GetInitialNode()
				pipeline.UpdatePipelineExecutionPosition(sdk.DEPTH_INCREMENT, subNode)
			}
		}

		var intermediateData []byte

		// Get node Indegree
		inDegree := node.Indegree()

		// Get forwarder for clind node
		forwarder := currentNode.GetForwarder(node.Id)
		if forwarder != nil {
			intermediateData = forwarder(result)
		} else {
			// in case NoneForward forwarder in nil
			intermediateData = []byte{}
		}

		// If intermediate storage is enabled store data to intermediate storage
		if forwarder != nil && useIntermediateStorage() {
			// <dagid>-<currentnodeid>-<childnodeid>
			key := fmt.Sprintf("%s-%s-%s", currentDag.Id, currentNode.Id, node.Id)
			serr := context.Set(key, intermediateData)
			if serr != nil {
				return []byte(""), fmt.Errorf("failed to store intermediate result, error %v", serr)
			}
			log.Printf("[Request `%s`] Intermidiate result from Node %s to %s stored as %s",
				fhandler.id, currentNode.Id, node.Id, key)

			// intermediateData is set to blank once its stored in storage
			intermediateData = []byte("")
		}

		// if indegree is > 1 then use statestore to get request state
		if inDegree > 1 {
			key := fmt.Sprintf("%s-%s", currentDag.Id, node.Id)
			// Update the state of indegree completion and get the updated state
			inDegreeUpdatedCount, err := fhandler.stateStore.IncrementCounter(key)
			if err != nil {
				return []byte(""), fmt.Errorf("failed to update inDegree counter for node %s", node.Id)
			}

			// If all indegree has finished call that node
			if inDegree > inDegreeUpdatedCount {
				log.Printf("[Request `%s`] request for Node %s is delayed, completed indegree: %d/%d",
					fhandler.id, node.Id, inDegreeUpdatedCount, inDegree)
				continue
			}
		}

		// Set the DagExecutionPosition as of next Node
		pipeline.UpdatePipelineExecutionPosition(sdk.DEPTH_SAME, node.Id)

		// forward the flow request
		resp, forwardErr := forwardAsync(fhandler, currentNodeUniqueId, intermediateData)
		if forwardErr != nil {
			// reset dag execution position
			pipeline.UpdatePipelineExecutionPosition(sdk.DEPTH_SAME, currentNode.Id)
			return nil, fmt.Errorf("Node(%s): error: %v, %s, url %s",
				node.Id, forwardErr,
				string(resp), fhandler.asyncUrl)
		}

		log.Printf("[Request `%s`] Async request submitted for Node %s",
			fhandler.id, node.Id)

	}

	// reset dag execution position
	pipeline.UpdatePipelineExecutionPosition(sdk.DEPTH_SAME, currentNode.Id)

	return []byte(""), nil
}

// isActive Checks if pipeline is active
func isActive(fhandler *flowHandler) bool {

	state, err := fhandler.stateStore.GetState()
	if err != nil {
		log.Printf("[Request `%s`] Failed to obtain pipeline state", fhandler.id)
		return false
	}

	return state
}

// handleFailure handles failure with failure handler and call finally
func handleFailure(fhandler *flowHandler, context *faasflow.Context, err error) {
	var data []byte

	context.State = faasflow.StateFailure
	// call failure handler if available
	if fhandler.getPipeline().FailureHandler != nil {
		log.Printf("[Request `%s`] Calling failure handler for error, %v",
			fhandler.id, err)
		data, err = fhandler.getPipeline().FailureHandler(err)
	}

	fhandler.finished = true

	// call finally handler if available
	if fhandler.getPipeline().Finally != nil {
		log.Printf("[Request `%s`] Calling Finally handler with state: %s",
			fhandler.id, faasflow.StateFailure)
		fhandler.getPipeline().Finally(faasflow.StateFailure)
	}
	if data != nil {
		fmt.Printf("%s", string(data))
	}

	if fhandler.stateStore != nil {
		fhandler.stateStore.Cleanup()
	}
	fhandler.dataStore.Cleanup()

	// stop req span if request has finished
	stopReqSpan()

	// flash any pending trace item if tracing enabled
	flushTracer()

	log.Fatalf("[Request `%s`] Failed, %v", fhandler.id, err)
}

// getDagIntermediateData gets the intermediate data from earlier vertex
func getDagIntermediateData(handler *flowHandler, context *faasflow.Context, data []byte) ([]byte, error) {
	pipeline := handler.getPipeline()
	currentNode, dag := pipeline.GetCurrentNodeDag()
	dataMap := make(map[string][]byte)
	dependencies := currentNode.Dependency()

	for _, node := range dependencies {

		// Skip if NoDataForward is specified
		if node.GetForwarder(currentNode.Id) == nil {
			continue
		}

		// <dagid>-<dependencynodeid>-<currentnodeid>
		key := fmt.Sprintf("%s-%s-%s", dag.Id, node.Id, currentNode.Id)
		idata, gerr := context.GetBytes(key)
		if gerr != nil {
			gerr := fmt.Errorf("key %s, %v", key, gerr)
			return data, gerr
		}
		log.Printf("[Request `%s`] Intermidiate result from Node %s to Node %s retrived from %s",
			handler.id, node.Id, currentNode.Id, key)
		context.Del(key)
		dataMap[node.Id] = idata
	}

	// Avail the non serialized input at context
	context.NodeInput = dataMap

	// If it has only one indegree assign the result as a data
	if len(dependencies) == 1 {
		data = dataMap[dependencies[0].Id]
	}

	aggregator := currentNode.GetAggregator()
	if aggregator != nil {
		sdata, serr := aggregator(dataMap)
		if serr != nil {
			serr := fmt.Errorf("failed to aggregate data, error %v", serr)
			return data, serr
		}
		data = sdata
	}

	return data, nil
}

// initializeStore initialize the store and return true if both store if overriden
func initializeStore(fhandler *flowHandler) (stateSDefined bool, dataSOverride bool, err error) {

	stateSDefined = false
	dataSOverride = false

	// Initialize the stateS
	stateS, err := function.DefineStateStore()
	if err != nil {
		return
	}
	if stateS != nil {
		fhandler.stateStore = stateS
		stateSDefined = true
		fhandler.stateStore.Configure(flowName, fhandler.id)
		// If request is not partial initialize the stateStore
		if !fhandler.partial {
			err = fhandler.stateStore.Init()
			if err != nil {
				return
			}
		}
	}

	// Initialize the dataS
	dataS, err := function.DefineDataStore()
	if err != nil {
		return
	}
	if dataS != nil {
		fhandler.dataStore = dataS
		dataSOverride = true
	}
	fhandler.dataStore.Configure(flowName, fhandler.id)
	// If request is not partial initialize the dataStore
	if !fhandler.partial {
		err = fhandler.dataStore.Init()
	}

	return
}

// handleWorkflow handle the flow
func handleWorkflow(data []byte) string {

	var resp []byte
	var gerr error

	// Get flow name
	flowName = getWorkflowName()
	if flowName == "" {
		log.Fatalf("Error: workflow_name must be provided, specify workflow_name: <fucntion_name> using environment")
	}

	// initialize traceserve if tracing enabled
	err := initGlobalTracer(flowName)
	if err != nil {
		log.Printf(err.Error())
	}

	// Pipeline Execution Steps
	{
		// BUILD: build the flow based on execution request
		fhandler, data := buildWorkflow(data)

		// INIT STORE: Get definition of StateStore and DataStore
		stateSDefined, dataSOverride, err := initializeStore(fhandler)
		if err != nil {
			log.Fatalf("[Request `%s`] Failed to init flow, %v", fhandler.id, err)
		}

		// Check if the pipeline is active
		if fhandler.getPipeline().PipelineType == sdk.TYPE_DAG && fhandler.partial && !isActive(fhandler) {
			log.Fatalf("flow has been terminated")
		}

		// MAKE CONTEXT: make the request context from flow
		context := createContext(fhandler)

		// DEFINE: Get Pipeline definition from user implemented Define()
		err = function.Define(fhandler.flow, context)
		if err != nil {
			log.Fatalf("[Request `%s`] Failed to define flow, %v", fhandler.id, err)
		}

		// VALIDATE: Validate Pipeline Definition
		// Dag need to be valid
		err = fhandler.getPipeline().Dag.Validate()
		if err != nil {
			log.Fatalf("[Request `%s`] Invalid dag, %v", fhandler.id, err)
		}

		// For DAG, DataStore and StateStore need to be external
		if fhandler.getPipeline().PipelineType == sdk.TYPE_DAG {
			if !stateSDefined {
				log.Fatalf("[Request `%s`] Failed, DAG flow need external StateStore", fhandler.id)
			}
			if !fhandler.getPipeline().Dag.IsExecutionFlow() && !dataSOverride {
				log.Fatalf("[Request `%s`] Failed not an execution flow, DAG data flow need external DataStore", fhandler.id)
			}
		}

		// For a new dag pipeline Create the vertex in stateStore
		if fhandler.getPipeline().PipelineType == sdk.TYPE_DAG && !fhandler.partial {
			err = fhandler.stateStore.Create(fhandler.getPipeline().GetAllNodesId())
			if err != nil {
				log.Fatalf("[Request `%s`] DAG state can not be initiated at StateStore, %v", fhandler.id, err)
			}
			serr := fhandler.stateStore.SetState(true)
			if serr != nil {
				log.Fatalf("[Request `%s`] Failed to mark dag state, error %v", fhandler.id, serr)
			}
		}

		// If not a partial request set the execution position to initial node
		if !fhandler.partial {
			// On the 0th depth set the initial node as the current execution position
			fhandler.getPipeline().UpdatePipelineExecutionPosition(sdk.DEPTH_SAME, fhandler.getPipeline().GetInitialNodeId())
		}

		// GETDATA: Get intermediate data from data store if not using default
		// For partially completed requests if IntermidiateStorage is enabled
		// get the data from dataStoretore
		if fhandler.partial && useIntermediateStorage() {

			data, gerr = getDagIntermediateData(fhandler, context, data)

			if gerr != nil {
				gerr := fmt.Errorf("failed to retrive intermediate result, error %v", gerr)
				handleFailure(fhandler, context, gerr)
			}
		}

		// EXECUTE: execute the flow based on current phase
		result, err := execute(fhandler, data)
		if err != nil {
			handleFailure(fhandler, context, err)
		}

		// HANDLE: Handle the execution state and perform response/asyncforward
		resp, err = handleResponse(fhandler, context, result)
		if err != nil {
			handleFailure(fhandler, context, err)
		}

		if fhandler.finished {
			log.Printf("[Request `%s`] Completed successfully", fhandler.id)
			context.State = faasflow.StateSuccess
			if fhandler.getPipeline().Finally != nil {
				log.Printf("[Request `%s`] Calling Finally handler with state: %s",
					fhandler.id, faasflow.StateSuccess)
				fhandler.getPipeline().Finally(faasflow.StateSuccess)
			}
			if fhandler.stateStore != nil {
				fhandler.stateStore.Cleanup()
			}
			fhandler.dataStore.Cleanup()
		}
	}

	// stop req span if request has finished
	stopReqSpan()

	// flash any pending trace item if tracing enabled
	flushTracer()

	return string(resp)
}

// handleDotGraph() handle the dot graph request
func handleDotGraph() string { // Get flow name
	flowName = getWorkflowName()

	fhandler := newWorkflowHandler("", flowName, "", "", nil)
	context := createContext(fhandler)

	err := function.Define(fhandler.flow, context)
	if err != nil {
		log.Fatalf("failed to generate dot graph, error %v", err)
	}
	return fhandler.getPipeline().MakeDotGraph()
}

// isDotGraphRequest check if the request is for dot graph generation
func isDotGraphRequest() bool {
	values, err := url.ParseQuery(os.Getenv("Http_Query"))
	if err != nil {
		return false
	}
	if strings.ToUpper(values.Get("generate-dot-graph")) == "TRUE" {
		return true
	}
	return false
}

// handle handle the requests
func handle(data []byte) string {
	if isDotGraphRequest() {
		return handleDotGraph()
	}
	return handleWorkflow(data)
}<|MERGE_RESOLUTION|>--- conflicted
+++ resolved
@@ -378,13 +378,14 @@
 func execute(fhandler *flowHandler, request []byte) ([]byte, error) {
 	var result []byte
 	var err error
-	dynamic := false
 
 	pipeline := fhandler.getPipeline()
 
 	currentNode, currentDag := pipeline.GetCurrentNodeDag()
 
-	// recurse to the subdag
+	log.Printf("[Request `%s`] Executing node %s", fhandler.id, currentNode.GetUniqueId())
+
+	// recurse to the subdag - if a node is dynamic stop to evaluate it
 	for true {
 		if currentNode.Dynamic() {
 			return request, nil
@@ -395,18 +396,12 @@
 		}
 		currentDag = subdag
 		currentNode = currentDag.GetInitialNode()
+		log.Printf("[Request `%s`] Executing node %s", fhandler.id, currentNode.GetUniqueId())
 		pipeline.UpdatePipelineExecutionPosition(sdk.DEPTH_INCREMENT, currentNode.Id)
 	}
 
-	log.Printf("[Request `%s`] Executing node %s", fhandler.id, currentNode.Id)
-
 	// trace node - mark as start of node
-<<<<<<< HEAD
-	// TODO: make Id same as of in dot graph
-	startNodeSpan(currentNode.Id, fhandler.id)
-=======
 	startNodeSpan(currentNode.GetUniqueId(), fhandler.id)
->>>>>>> cacd1ee4
 
 	// Execute all operation
 	for _, operation := range currentNode.Operations() {
@@ -423,7 +418,7 @@
 			}
 			if err != nil {
 				err = fmt.Errorf("Node(%s), Function(%s), error: function execution failed, %v",
-					currentNode.Id, operation.Function, err)
+					currentNode.GetUniqueId(), operation.Function, err)
 				if operation.FailureHandler != nil {
 					err = operation.FailureHandler(err)
 				}
@@ -443,7 +438,7 @@
 			}
 			if err != nil {
 				err = fmt.Errorf("Node(%s), Callback(%s), error: callback failed, %v",
-					currentNode.Id, operation.CallbackUrl, err)
+					currentNode.GetUniqueId(), operation.CallbackUrl, err)
 				if operation.FailureHandler != nil {
 					err = operation.FailureHandler(err)
 				}
@@ -464,7 +459,7 @@
 			if err != nil {
 				stopNodeSpan(currentNode.GetUniqueId())
 				err = fmt.Errorf("Node(%s), error: Failed at modifier, %v",
-					currentNode.Id, err)
+					currentNode.GetUniqueId(), err)
 				return nil, err
 			}
 			if result == nil {
@@ -473,7 +468,7 @@
 		}
 	}
 
-	log.Printf("[Request `%s`] Node %s completed successfully", fhandler.id, currentNode.Id)
+	log.Printf("[Request `%s`] Node %s completed successfully", fhandler.id, currentNode.GetUniqueId())
 
 	// trace node - mark as end of node
 	stopNodeSpan(currentNode.GetUniqueId())
@@ -535,10 +530,118 @@
 	return resdata, nil
 }
 
+func handleDynamicNode(fhandler *flowHandler, context *faasflow.Context, result []byte) ([]byte, error) {
+	// get pipeline
+	pipeline := fhandler.getPipeline()
+
+	currentNode, _ := pipeline.GetCurrentNodeDag()
+
+	currentNodeUniqueId := currentNode.GetUniqueId()
+
+	log.Printf("[Request `%s`] Processing dynamic node %s", fhandler.id, currentNodeUniqueId)
+
+	// subresults and subdags
+	subresults := make(map[string][]byte)
+	subdags := make(map[string]*sdk.Dag)
+	options := []string{}
+
+	condition := currentNode.GetCondition()
+	foreach := currentNode.GetForEach()
+
+	dependencyCount := 0
+
+	switch {
+	case condition != nil:
+		conditions := condition(result)
+		for _, conditionKey := range conditions {
+			subdags[conditionKey] = currentNode.GetConditionalDag(conditionKey)
+			subresults[conditionKey] = result
+			options = append(options, conditionKey)
+			dependencyCount = dependencyCount + 1
+		}
+	case foreach != nil:
+		foreachResults := foreach(result)
+		for foreachKey, foreachResult := range foreachResults {
+			subdags[foreachKey] = currentNode.SubDag()
+			subresults[foreachKey] = foreachResult
+			options = append(options, foreachKey)
+			dependencyCount = dependencyCount + 1
+		}
+	}
+
+	if dependencyCount == 0 {
+		return nil, fmt.Errorf("[Request `%s`] Dynamic Node %s, failed to execute as condition/foreach returned no option",
+			fhandler.id, currentNodeUniqueId)
+	}
+
+	// Set the no of depedency graph
+	pipeline.DynamicDependencyCount[currentNodeUniqueId] = dependencyCount
+	pipeline.AllDynamicOption[currentNodeUniqueId] = options
+
+	for dynamicOption, subdag := range subdags {
+
+		subNode := subdag.GetInitialNode()
+		intermediateData := subresults[dynamicOption]
+
+		err := fhandler.stateStore.Create(subdag.GetNodes(dynamicOption))
+		if err != nil {
+			delete(pipeline.DynamicDependencyCount, currentNodeUniqueId)
+			delete(pipeline.AllDynamicOption, currentNodeUniqueId)
+			// NOTE: This error will happen for the first time,
+			// we dont perform depth decrement
+			return nil, fmt.Errorf("[Request `%s`] Dynamic DAG %s-%s state can not be initiated at StateStore, %v",
+				fhandler.id, subdag.Id, dynamicOption, err)
+		}
+
+		// If intermediate storage is enabled store data to intermediate storage
+		if useIntermediateStorage() {
+			// <option>-<currentnodeid>-<subnodeid>
+			key := fmt.Sprintf("%s-%s-%s", dynamicOption, currentNodeUniqueId, subNode.GetUniqueId())
+			serr := context.Set(key, intermediateData)
+			if serr != nil {
+				return []byte(""), fmt.Errorf("failed to store intermediate result, error %v", serr)
+			}
+			log.Printf("[Request `%s`] Intermidiate result from Node %s to %s stored as %s",
+				fhandler.id, currentNodeUniqueId, subNode.GetUniqueId(), key)
+
+			// intermediateData is set to blank once its stored in storage
+			intermediateData = []byte("")
+		}
+
+		pipeline.UpdatePipelineExecutionPosition(sdk.DEPTH_INCREMENT, subNode.Id)
+		pipeline.CurrentDynamicOption[currentNode.GetUniqueId()] = dynamicOption
+
+		// forward the flow request
+		resp, forwardErr := forwardAsync(fhandler, currentNodeUniqueId, intermediateData)
+		if forwardErr != nil {
+			// reset dag execution position
+			pipeline.UpdatePipelineExecutionPosition(sdk.DEPTH_DECREMENT, currentNode.Id)
+			delete(pipeline.DynamicDependencyCount, currentNodeUniqueId)
+			delete(pipeline.AllDynamicOption, currentNodeUniqueId)
+			return nil, fmt.Errorf("Node(%s): error: %v, %s, url %s",
+				currentNodeUniqueId, forwardErr,
+				string(resp), fhandler.asyncUrl)
+		}
+
+		log.Printf("[Request `%s`] Async request submitted for Node %s option %s",
+			fhandler.id, currentNodeUniqueId, dynamicOption)
+
+		delete(pipeline.CurrentDynamicOption, currentNodeUniqueId)
+	}
+
+	// reset pipeline
+	if dependencyCount > 0 {
+		pipeline.UpdatePipelineExecutionPosition(sdk.DEPTH_DECREMENT, currentNode.Id)
+	}
+	delete(pipeline.DynamicDependencyCount, currentNodeUniqueId)
+	delete(pipeline.AllDynamicOption, currentNodeUniqueId)
+
+	return []byte(""), nil
+
+}
+
 // handleResponse Handle request Response for a faasflow perform response/asyncforward
 func handleResponse(fhandler *flowHandler, context *faasflow.Context, result []byte) ([]byte, error) {
-	var currentNode *sdk.Node
-	var currentDag *sdk.Dag
 	var nextNodes []*sdk.Node
 
 	// get pipeline
@@ -549,18 +652,24 @@
 		return []byte(""), fmt.Errorf("flow has been terminated")
 	}
 
-	currentNode, currentDag = pipeline.GetCurrentNodeDag()
+	currentNode, currentDag := pipeline.GetCurrentNodeDag()
+
+	// Check if its a dynamic dag - handle condition/foreach subdag requests
+	if currentNode.Dynamic() {
+		return handleDynamicNode(fhandler, context, result)
+	}
 
 	currentNodeUniqueId := currentNode.GetUniqueId()
 
 	// Check if the pipeline has completed excution return
 	// else change depth and continue executing
 	for true {
+		// Get the next nodes
+		nextNodes = currentNode.Children()
+		// In case current node is a dynamic node stop
 		if currentNode.Dynamic() {
 			break
 		}
-		// Get the next nodes
-		nextNodes = currentNode.Children()
 		// If no nodes left
 		if nextNodes == nil {
 			// If depth 0 then pipeline has finished
@@ -569,6 +678,7 @@
 				// TODO: Return empty for multinode
 				return result, nil
 			} else {
+
 				// Update position to upper depth
 				currentNode = currentDag.GetParentNode()
 				currentDag = currentNode.ParentDag()
@@ -578,48 +688,20 @@
 		}
 		break
 	}
+	nodeUniqueId := currentNode.GetUniqueId()
 
 	for _, node := range nextNodes {
 
-		// subresults and subdags
-		subresults := make(map[string][]byte)
-		subdags := make(map[string]*sdk.Dag)
-
-		// Check if its a dynamic dag
-		if node.Dynamic() {
-			condition := currentNode.GetCondition()
-			foreach := currentNode.GetForEach()
-			dependencyCount := 0
-			switch {
-			case condition != nil:
-				conditions := condition(result)
-				for _, conditionKey := range conditions {
-					subresults[conditionKey] = result
-					subdags[conditionKey] = currentNode.GetConditionalDag(conditionKey)
-					dependencyCount = dependencyCount + 1
-				}
-			case foreach != nil:
-				foreachResults := foreach(result)
-				subresults = foreachResults
-				for foreachKey, foreachResult := range foreachResults {
-					subdags[foreachKey] = currentNode.SubDag()
-					dependencyCount = dependencyCount + 1
-				}
-			}
-
-			for dynamicId, subdag := range subdags {
-				subresult := subresults[dynamicId]
-				subNode = subdag.GetInitialNode()
-				pipeline.UpdatePipelineExecutionPosition(sdk.DEPTH_INCREMENT, subNode)
-			}
-		}
-
 		var intermediateData []byte
 
-		// Get node Indegree
 		inDegree := node.Indegree()
-
-		// Get forwarder for clind node
+		if currentNode.Dynamic() {
+			// For dynamic subgraph end add the count of dynamic dependency as indegree
+			// For the next node
+			inDegree = inDegree + pipeline.DynamicDependencyCount[nodeUniqueId]
+		}
+
+		// Get forwarder for child node
 		forwarder := currentNode.GetForwarder(node.Id)
 		if forwarder != nil {
 			intermediateData = forwarder(result)
@@ -630,14 +712,30 @@
 
 		// If intermediate storage is enabled store data to intermediate storage
 		if forwarder != nil && useIntermediateStorage() {
-			// <dagid>-<currentnodeid>-<childnodeid>
-			key := fmt.Sprintf("%s-%s-%s", currentDag.Id, currentNode.Id, node.Id)
+
+			key := ""
+			dagNode := currentDag.GetParentNode()
+			if dagNode != nil && dagNode.Dynamic() {
+				// Forward data from internal node of a dynamic graph
+				// <option>-<currentnodeid>-<childnodeid>
+				option := pipeline.CurrentDynamicOption[dagNode.GetUniqueId()]
+				key = fmt.Sprintf("%s-%s-%s", option, nodeUniqueId, node.GetUniqueId())
+			} else if currentNode.Dynamic() {
+				// Forward data from end node of a dynamic graph
+				option := pipeline.CurrentDynamicOption[nodeUniqueId]
+				key = fmt.Sprintf("%s-%s-%s", option, nodeUniqueId, node.GetUniqueId())
+				delete(pipeline.CurrentDynamicOption, nodeUniqueId)
+			} else {
+				// <currentnodeid>-<childnodeid>
+				key = fmt.Sprintf("%s-%s", nodeUniqueId, node.GetUniqueId())
+			}
+
 			serr := context.Set(key, intermediateData)
 			if serr != nil {
 				return []byte(""), fmt.Errorf("failed to store intermediate result, error %v", serr)
 			}
 			log.Printf("[Request `%s`] Intermidiate result from Node %s to %s stored as %s",
-				fhandler.id, currentNode.Id, node.Id, key)
+				fhandler.id, nodeUniqueId, node.GetUniqueId(), key)
 
 			// intermediateData is set to blank once its stored in storage
 			intermediateData = []byte("")
@@ -645,17 +743,18 @@
 
 		// if indegree is > 1 then use statestore to get request state
 		if inDegree > 1 {
-			key := fmt.Sprintf("%s-%s", currentDag.Id, node.Id)
+			//key := fmt.Sprintf("%s-%s", currentDag.Id, node.Id)
+			key := node.GetUniqueId()
 			// Update the state of indegree completion and get the updated state
 			inDegreeUpdatedCount, err := fhandler.stateStore.IncrementCounter(key)
 			if err != nil {
-				return []byte(""), fmt.Errorf("failed to update inDegree counter for node %s", node.Id)
+				return []byte(""), fmt.Errorf("failed to update inDegree counter for node %s", node.GetUniqueId())
 			}
 
 			// If all indegree has finished call that node
 			if inDegree > inDegreeUpdatedCount {
 				log.Printf("[Request `%s`] request for Node %s is delayed, completed indegree: %d/%d",
-					fhandler.id, node.Id, inDegreeUpdatedCount, inDegree)
+					fhandler.id, node.GetUniqueId(), inDegreeUpdatedCount, inDegree)
 				continue
 			}
 		}
@@ -669,12 +768,12 @@
 			// reset dag execution position
 			pipeline.UpdatePipelineExecutionPosition(sdk.DEPTH_SAME, currentNode.Id)
 			return nil, fmt.Errorf("Node(%s): error: %v, %s, url %s",
-				node.Id, forwardErr,
+				node.GetUniqueId(), forwardErr,
 				string(resp), fhandler.asyncUrl)
 		}
 
 		log.Printf("[Request `%s`] Async request submitted for Node %s",
-			fhandler.id, node.Id)
+			fhandler.id, node.GetUniqueId())
 
 	}
 
@@ -739,8 +838,12 @@
 	pipeline := handler.getPipeline()
 	currentNode, dag := pipeline.GetCurrentNodeDag()
 	dataMap := make(map[string][]byte)
+
+	dependencyCount := 0
+
 	dependencies := currentNode.Dependency()
 
+	// XXX - handle data from parent Node - and multiple options of prev node
 	for _, node := range dependencies {
 
 		// Skip if NoDataForward is specified
@@ -748,20 +851,52 @@
 			continue
 		}
 
-		// <dagid>-<dependencynodeid>-<currentnodeid>
-		key := fmt.Sprintf("%s-%s-%s", dag.Id, node.Id, currentNode.Id)
-		idata, gerr := context.GetBytes(key)
-		if gerr != nil {
-			gerr := fmt.Errorf("key %s, %v", key, gerr)
-			return data, gerr
-		}
-		log.Printf("[Request `%s`] Intermidiate result from Node %s to Node %s retrived from %s",
-			handler.id, node.Id, currentNode.Id, key)
-		context.Del(key)
-		dataMap[node.Id] = idata
-	}
-
-	// Avail the non serialized input at context
+		dependencyCount = dependencyCount + 1
+
+		if node.Dynamic() {
+			// Recive data from end node of a dynamic graph
+			for _, option := range pipeline.AllDynamicOption[node.GetUniqueId()] {
+				// <option>-<dependencynodeid>-<currentnodeid>
+				key := fmt.Sprintf("%s-%s-%s", option, node.GetUniqueId(), currentNode.GetUniqueId())
+				idata, gerr := context.GetBytes(key)
+				if gerr != nil {
+					gerr := fmt.Errorf("key %s, %v", key, gerr)
+					return data, gerr
+				}
+				log.Printf("[Request `%s`] Intermidiate result from Node %s to Node %s for option %s retrived from %s",
+					handler.id, node.GetUniqueId(), node.GetUniqueId(),
+					option, key)
+				context.Del(key)
+				// <nodeId>-<option>
+				dataMap[node.Id+"-"+option] = idata
+			}
+			delete(pipeline.AllDynamicOption, node.GetUniqueId())
+		} else {
+
+			key := ""
+			dagNode := dag.GetParentNode()
+			if dagNode != nil && dagNode.Dynamic() {
+				// Recive data from internal node of a dynamic graph
+				// <option>-<dependencynodeid>-<currentnodeid>
+				option := pipeline.CurrentDynamicOption[dagNode.GetUniqueId()]
+				key = fmt.Sprintf("%s-%s-%s", option, node.GetUniqueId(), currentNode.GetUniqueId())
+			} else {
+				// <dependencynodeid>-<currentnodeid>
+				key = fmt.Sprintf("%s-%s", node.GetUniqueId(), currentNode.GetUniqueId())
+			}
+			idata, gerr := context.GetBytes(key)
+			if gerr != nil {
+				gerr := fmt.Errorf("key %s, %v", key, gerr)
+				return data, gerr
+			}
+			log.Printf("[Request `%s`] Intermidiate result from Node %s to Node %s retrived from %s",
+				handler.id, node.GetUniqueId(), node.GetUniqueId(), key)
+			context.Del(key)
+			dataMap[node.Id] = idata
+		}
+	}
+
+	// Avail the non aggregated input at context
 	context.NodeInput = dataMap
 
 	// If it has only one indegree assign the result as a data
@@ -886,7 +1021,7 @@
 
 		// For a new dag pipeline Create the vertex in stateStore
 		if fhandler.getPipeline().PipelineType == sdk.TYPE_DAG && !fhandler.partial {
-			err = fhandler.stateStore.Create(fhandler.getPipeline().GetAllNodesId())
+			err = fhandler.stateStore.Create(fhandler.getPipeline().GetAllNodesUniqueId())
 			if err != nil {
 				log.Fatalf("[Request `%s`] DAG state can not be initiated at StateStore, %v", fhandler.id, err)
 			}
