package sdk

import (
	"fmt"
)

var (
	// ERR_CYCLIC denotes that dag has a cycle
	ERR_CYCLIC = fmt.Errorf("dag has cyclic dependency")
	// ERR_DUPLICATE_EDGE denotes that a dag edge is duplicate
	ERR_DUPLICATE_EDGE = fmt.Errorf("edge redefined")
	// ERR_DUPLICATE_VERTEX denotes that a dag edge is duplicate
	ERR_DUPLICATE_VERTEX = fmt.Errorf("vertex redefined")
	// ERR_MULTIPLE_START denotes that a dag has more than one start point
	ERR_MULTIPLE_START = fmt.Errorf("only one start vertex is allowed")
	// ERR_MULTIPLE_END denotes that a dag has more than one end point
	ERR_MULTIPLE_END = fmt.Errorf("only one end vertex is allowed")
	// ERR_RECURSIVE_DEP denotes that dag has a recursive dependecy
	ERR_RECURSIVE_DEP = fmt.Errorf("dag has recursive dependency")
	// Default forwarder
	DefaultForwarder = func(data []byte) []byte { return data }
)

// Aggregator defintion for the data agregator of nodes
type Aggregator func(map[string][]byte) ([]byte, error)

// Forwarder defintion for the data forwarder of nodes
type Forwarder func([]byte) []byte

// ForEach definition for the foreach function
type ForEach func([]byte) map[string][]byte

// Condition definition for the condition function
type Condition func([]byte) []string

// Dag The whole dag
type Dag struct {
	Id    string
	nodes map[string]*Node // the nodes in a dag

	parentNode *Node // In case the dag is a sub dag the node reference

	initialNode *Node // The start of a valid dag
	endNode     *Node // The end of a valid dag

	executionFlow bool // Flag to denote if none data dependency

	nodeIndex int // NodeIndex
}

// Node The vertex
type Node struct {
	Id    string // The id of the vertex
	index int    // The index of the vertex

	// Execution modes ([]operation / Dag)
	subDag          *Dag            // Subdag
	conditionalDags map[string]*Dag // Conditional subdags
	operations      []*Operation    // The list of operations

<<<<<<< HEAD
	dynamic       bool                 // Denotes if the node is dynamic
	serializer    Serializer           // The serializer serialize multiple inputs to a node into one
=======
	aggregator    Aggregator           // The aggregator aggregates multiple inputs to a node into one
>>>>>>> 613b8107
	foreach       ForEach              // If specified foreach allows to execute the vertex in parralel
	condition     Condition            // If specified condition allows to execute only selected subdag
	subAggregator Aggregator           // Aggregates foreach/condition outputs into one
	forwarder     map[string]Forwarder // The forwarder handle forwarding output to a children

	parentDag *Dag    // The reference of the dag this node part of
	indegree  int     // The vertex dag indegree
	outdegree int     // The vertex dag outdegree
	children  []*Node // The children of the vertex
	dependsOn []*Node // The parents of the vertex

	next []*Node
	prev []*Node
}

// NewDag Creates a Dag
func NewDag() *Dag {
	this := new(Dag)
	this.nodes = make(map[string]*Node)
	this.Id = "0"
	this.executionFlow = true
	return this
}

// Append appends another dag into an existing dag
// Its a way to define and reuse subdags
// append causes disconnected dag which must be linked with edge in order to execute
func (this *Dag) Append(dag *Dag) error {
	for nodeId, node := range dag.nodes {
		_, duplicate := this.nodes[nodeId]
		if duplicate {
			return ERR_DUPLICATE_VERTEX
		}
		// add the node
		this.nodes[nodeId] = node
	}
	return nil
}

// AddVertex create a vertex with id and operations
func (this *Dag) AddVertex(id string, operations []*Operation) *Node {

	node := &Node{Id: id, operations: operations, index: this.nodeIndex + 1}
	node.forwarder = make(map[string]Forwarder, 0)
	node.parentDag = this
	this.nodeIndex = this.nodeIndex + 1
	this.nodes[id] = node
	return node
}

// AddEdge add a directed edge as (from)->(to)
// If vertex doesn't exists creates them
func (this *Dag) AddEdge(from, to string) error {
	fromNode := this.nodes[from]
	if fromNode == nil {
		fromNode = this.AddVertex(from, []*Operation{})
	}
	toNode := this.nodes[to]
	if toNode == nil {
		toNode = this.AddVertex(to, []*Operation{})
	}

	// CHeck if duplicate (TODO: Check if one way check is enough)
	if toNode.inSlice(fromNode.children) || fromNode.inSlice(toNode.dependsOn) {
		return ERR_DUPLICATE_EDGE
	}

	// Check if cyclic dependency (TODO: Check if one way check if enough)
	if fromNode.inSlice(toNode.next) || toNode.inSlice(fromNode.prev) {
		return ERR_CYCLIC
	}

	// Update references recursively
	fromNode.next = append(fromNode.next, toNode)
	fromNode.next = append(fromNode.next, toNode.next...)
	for _, b := range fromNode.prev {
		b.next = append(b.next, toNode)
		b.next = append(b.next, toNode.next...)
	}

	// Update references recursively
	toNode.prev = append(toNode.prev, fromNode)
	toNode.prev = append(toNode.prev, fromNode.prev...)
	for _, b := range toNode.next {
		b.prev = append(b.prev, fromNode)
		b.prev = append(b.prev, fromNode.prev...)
	}

	fromNode.children = append(fromNode.children, toNode)
	toNode.dependsOn = append(toNode.dependsOn, fromNode)
	toNode.indegree++
	fromNode.outdegree++

	// Add default forwarder for from node
	fromNode.AddForwarder(to, DefaultForwarder)

	return nil
}

// GetNode get a node by Id
func (this *Dag) GetNode(id string) *Node {
	return this.nodes[id]
}

// GetParentNode returns parent node for a subdag
func (this *Dag) GetParentNode() *Node {
	return this.parentNode
}

// GetInitialNode gets the initial node
func (this *Dag) GetInitialNode() *Node {
	return this.initialNode
}

// GetEndNode gets the end node
func (this *Dag) GetEndNode() *Node {
	return this.endNode
}

// Validate validates a dag and all subdag as per faas-flow dag requirments
// A validated graph has only one initialNode and EndNode
func (this *Dag) Validate() error {
	initialNodeCount := 0
	endNodeCount := 0

	for _, b := range this.nodes {
		if b.indegree == 0 {
			initialNodeCount = initialNodeCount + 1
			this.initialNode = b
		}
		if b.outdegree == 0 {
			endNodeCount = endNodeCount + 1
			this.endNode = b
		}
		if b.subDag != nil {
			err := b.subDag.Validate()
			if err != nil {
				return err
			}
			this.executionFlow = b.subDag.executionFlow
		}
		for _, cdag := range b.conditionalDags {
			err := cdag.Validate()
			if err != nil {
				return err
			}
		}
	}

	if initialNodeCount > 1 {
		return ERR_MULTIPLE_START
	}
	if endNodeCount > 1 {
		return ERR_MULTIPLE_END
	}
	return nil
}

// GetNodes returns a list of nodes (including subdags) belong to the dag
// nodes are represented as <dagId>-<node>
func (this *Dag) GetNodes() []string {
	var nodes []string
	for _, b := range this.nodes {
		nodeId := this.Id + "-" + b.Id
		nodes = append(nodes, nodeId)
		// excludes the dynamic subdag
		if b.dynamic {
			continue
		}
		if b.subDag != nil {
			subDagNodes := b.subDag.GetNodes()
			nodes = append(nodes, subDagNodes...)
		}
	}
	return nodes
}

// IsExecutionFlow check if a dag doesn't use intermediate data
func (this *Dag) IsExecutionFlow() bool {
	return this.executionFlow
}

// inSlice check if a node belongs in a slice
func (this *Node) inSlice(list []*Node) bool {
	for _, b := range list {
		if b.Id == this.Id {
			return true
		}
	}
	return false
}

// Children get all children node for a node
func (this *Node) Children() []*Node {
	return this.children
}

// Dependency get all dependency node for a node
func (this *Node) Dependency() []*Node {
	return this.dependsOn
}

// Value provides the ordered list of functions for a node
func (this *Node) Operations() []*Operation {
	return this.operations
}

// Indegree returns the no of input in a node
func (this *Node) Indegree() int {
	return this.indegree
}

// Outdegree returns the no of output in a node
func (this *Node) Outdegree() int {
	return this.outdegree
}

// SubDag returns the subdag added in a node
func (this *Node) SubDag() *Dag {
	return this.subDag
}

// Dynamic checks if the node is dynamic
func (this *Node) Dynamic() bool {
	return this.dynamic
}

// ParentDag returns the parent dag of the node
func (this *Node) ParentDag() *Dag {
	return this.parentDag
}

// AddOperation adds an operation
func (this *Node) AddOperation(operation *Operation) {
	this.operations = append(this.operations, operation)
}

// AddAggregator add a aggregator to a node
func (this *Node) AddAggregator(aggregator Aggregator) {
	this.aggregator = aggregator
}

// AddForEach add a aggregator to a node
func (this *Node) AddForEach(foreach ForEach) {
	this.foreach = foreach
	this.dynamic = true
}

// AddCondition add a condition to a node
func (this *Node) AddCondition(condition Condition) {
	this.condition = condition
	this.dynamic = true
}

// AddSubAggregator add a foreach aggregator to a node
func (this *Node) AddSubAggregator(aggregator Aggregator) {
	this.subAggregator = aggregator
}

// AddForwarder adds a forwarder for a specific children
func (this *Node) AddForwarder(children string, forwarder Forwarder) {
	this.forwarder[children] = forwarder
	if forwarder != nil {
		this.parentDag.executionFlow = false
	}
}

// AddSubDag adds a subdag to the node
func (this *Node) AddSubDag(subDag *Dag) error {
	// Sub dags parent dag
	parentDag := this.parentDag
	// Continue till there is no parent dag
	for parentDag != nil {
		// check if recursive inclusion
		if parentDag == subDag {
			return ERR_RECURSIVE_DEP
		}
		// Check if the parent dag is a subdag and has a parent node
		parentNode := parentDag.parentNode
		if parentNode != nil {
			// If a subdag, move to the parent dag
			parentDag = parentNode.parentDag
			continue
		}
		break
	}
	// Set the subdag in the node
	this.subDag = subDag
	// Set the node the subdag belongs to
	subDag.parentNode = this

	if this.parentDag.Id != "0" {
		// Dag Id : <parent-dag-id>-<parent-node-index>
		subDag.Id = fmt.Sprintf("%s.%d", this.parentDag.Id, this.index)
	} else {
		// Dag Id : <parent-dag-id>-<parent-node-index>
		subDag.Id = fmt.Sprintf("%d", this.index)
	}

	return nil
}

// AddConditionalDag adds conditional dag to node
func (this *Node) AddConditionalDag(condition string, dag *Dag) error {
	// Sub dags parent dag
	parentDag := this.parentDag
	// Continue till there is no parent dag
	for parentDag != nil {
		// check if recursive inclusion
		if parentDag == dag {
			return ERR_RECURSIVE_DEP
		}
		// Check if the parent dag is a subdag and has a parent node
		parentNode := parentDag.parentNode
		if parentNode != nil {
			// If a subdag, move to the parent dag
			parentDag = parentNode.parentDag
			continue
		}
		break
	}
	// Set the conditional subdag in the node
	if this.conditionalDags == nil {
		this.conditionalDags = make(map[string]*Dag)
	}
	this.conditionalDags[condition] = dag
	// Set the node the subdag belongs to
	dag.parentNode = this

	if this.parentDag.Id != "0" {
		// Dag Id : <parent-dag-id>-<parent-node-index>
		dag.Id = fmt.Sprintf("%s.%d.%s", this.parentDag.Id, this.index, condition)
	} else {
		// Dag Id : <parent-dag-id>-<parent-node-index>
		dag.Id = fmt.Sprintf("%d.%s", this.index, condition)
	}

	return nil
}

// GetAggregator get a aggregator from a node
func (this *Node) GetAggregator() Aggregator {
	return this.aggregator
}

// GetForwarder gets a forwarder for a children
func (this *Node) GetForwarder(children string) Forwarder {
	return this.forwarder[children]
}

// GetSubSerializer gets the subserializer for condition and foreach
func (this *Node) GetSubSerializer() Serializer {
	return this.subSerializer
}

// GetCondition get the condition function
func (this *Node) GetCondition() Condition {
	return this.condition
}

// GetForEach get the foreach function
func (this *Node) GetForEach() ForEach {
	return this.foreach
}

// GetConditionalDag get the sundag for a specific condition
func (this *Node) GetConditionalDag(condition string) *Dag {
	if this.conditionalDags == nil {
		return nil
	}
	return this.conditionalDags[condition]
}<|MERGE_RESOLUTION|>--- conflicted
+++ resolved
@@ -58,12 +58,8 @@
 	conditionalDags map[string]*Dag // Conditional subdags
 	operations      []*Operation    // The list of operations
 
-<<<<<<< HEAD
 	dynamic       bool                 // Denotes if the node is dynamic
-	serializer    Serializer           // The serializer serialize multiple inputs to a node into one
-=======
 	aggregator    Aggregator           // The aggregator aggregates multiple inputs to a node into one
->>>>>>> 613b8107
 	foreach       ForEach              // If specified foreach allows to execute the vertex in parralel
 	condition     Condition            // If specified condition allows to execute only selected subdag
 	subAggregator Aggregator           // Aggregates foreach/condition outputs into one
@@ -414,9 +410,9 @@
 	return this.forwarder[children]
 }
 
-// GetSubSerializer gets the subserializer for condition and foreach
-func (this *Node) GetSubSerializer() Serializer {
-	return this.subSerializer
+// GetSubAggregator gets the subaggregator for condition and foreach
+func (this *Node) GetSubAggregator() Aggregator {
+	return this.subAggregator
 }
 
 // GetCondition get the condition function
